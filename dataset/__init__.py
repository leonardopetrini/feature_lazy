--- conflicted
+++ resolved
@@ -8,12 +8,9 @@
 import functools
 import math
 from itertools import chain
-<<<<<<< HEAD
+
 import math
-=======
-
 import scipy.special
->>>>>>> 31f24dda
 import torch
 import torch.nn.functional as F
 
@@ -75,10 +72,6 @@
     for x, y, i in sets:
         x = x.to(device=device, dtype=dtype)
         y = y.to(device=device, dtype=torch.long)
-<<<<<<< HEAD
-        i = i.to(device=device, dtype=torch.long)
-=======
->>>>>>> 31f24dda
         outs += [(x, y, i)]
 
     return outs
@@ -89,13 +82,6 @@
 
     outs = []
     for x, y, i in sets:
-<<<<<<< HEAD
-        assert len(y.unique()) % 2 == 0
-        x = x.to(device=device, dtype=dtype)
-        y = (2 * (torch.arange(len(y)) % 2) - 1).type(x.dtype).to(device)
-        i = i.to(device=device, dtype=torch.long)
-        outs += [(x, y, i)]
-=======
         x = x.to(device=device, dtype=dtype)
 
         assert len(y.unique()) % 2 == 0
@@ -107,7 +93,6 @@
                 b[y == z] = -1
 
         outs += [(x, b, i)]
->>>>>>> 31f24dda
 
     return outs
 
@@ -123,224 +108,62 @@
     if dataset == "mnist":
         tr = torchvision.datasets.MNIST('~/.torchvision/datasets/MNIST', train=True, download=True, transform=transform)
         te = torchvision.datasets.MNIST('~/.torchvision/datasets/MNIST', train=False, transform=transform)
-<<<<<<< HEAD
-        x, y, i = dataset_to_tensors(list(tr) + list(te))
-        x = center_normalize(x)
-        return random_split(x, y, i, ps, seeds, y.unique())
-=======
-        x, y, i = intertwine_labels(*dataset_to_tensors(list(tr) + list(te)))
-        x = center_normalize(x)
-        return intertwine_split(x, y, i, ps, seeds, y.unique())
->>>>>>> 31f24dda
+        x, y, i = intertwine_labels(*dataset_to_tensors(list(tr) + list(te)))
+        x = center_normalize(x)
+        return intertwine_split(x, y, i, ps, seeds, y.unique())
 
     if dataset == "kmnist":
         tr = torchvision.datasets.KMNIST('~/.torchvision/datasets/KMNIST', train=True, download=True, transform=transform)
         te = torchvision.datasets.KMNIST('~/.torchvision/datasets/KMNIST', train=False, transform=transform)
-<<<<<<< HEAD
-        x, y, i = dataset_to_tensors(list(tr) + list(te))
-        x = center_normalize(x)
-        return random_split(x, y, i, ps, seeds, y.unique())
-=======
-        x, y, i = intertwine_labels(*dataset_to_tensors(list(tr) + list(te)))
-        x = center_normalize(x)
-        return intertwine_split(x, y, i, ps, seeds, y.unique())
->>>>>>> 31f24dda
+        x, y, i = intertwine_labels(*dataset_to_tensors(list(tr) + list(te)))
+        x = center_normalize(x)
+        return intertwine_split(x, y, i, ps, seeds, y.unique())
 
     if dataset == "emnist-letters":
         tr = torchvision.datasets.EMNIST('~/.torchvision/datasets/EMNIST', train=True, download=True, transform=transform, split='letters')
         te = torchvision.datasets.EMNIST('~/.torchvision/datasets/EMNIST', train=False, transform=transform, split='letters')
-<<<<<<< HEAD
-        x, y, i = dataset_to_tensors(list(tr) + list(te))
-        x = center_normalize(x)
-        return random_split(x, y, i, ps, seeds, y.unique())
-=======
-        x, y, i = intertwine_labels(*dataset_to_tensors(list(tr) + list(te)))
-        x = center_normalize(x)
-        return intertwine_split(x, y, i, ps, seeds, y.unique())
->>>>>>> 31f24dda
+        x, y, i = intertwine_labels(*dataset_to_tensors(list(tr) + list(te)))
+        x = center_normalize(x)
+        return intertwine_split(x, y, i, ps, seeds, y.unique())
 
     if dataset == "fashion":
         tr = torchvision.datasets.FashionMNIST('~/.torchvision/datasets/FashionMNIST', train=True, download=True, transform=transform)
         te = torchvision.datasets.FashionMNIST('~/.torchvision/datasets/FashionMNIST', train=False, transform=transform)
-<<<<<<< HEAD
-        x, y, i = dataset_to_tensors(list(tr) + list(te))
-        x = center_normalize(x)
-        return random_split(x, y, i, ps, seeds, y.unique())
-=======
-        x, y, i = intertwine_labels(*dataset_to_tensors(list(tr) + list(te)))
-        x = center_normalize(x)
-        return intertwine_split(x, y, i, ps, seeds, y.unique())
->>>>>>> 31f24dda
+        x, y, i = intertwine_labels(*dataset_to_tensors(list(tr) + list(te)))
+        x = center_normalize(x)
+        return intertwine_split(x, y, i, ps, seeds, y.unique())
 
     if dataset == "cifar10":
         tr = torchvision.datasets.CIFAR10('~/.torchvision/datasets/CIFAR10', train=True, download=True, transform=transform)
         te = torchvision.datasets.CIFAR10('~/.torchvision/datasets/CIFAR10', train=False, transform=transform)
-<<<<<<< HEAD
-        x, y, i = dataset_to_tensors(list(tr) + list(te))
-        x = center_normalize(x)
-        return random_split(x, y, i, ps, seeds, y.unique())
-=======
-        x, y, i = intertwine_labels(*dataset_to_tensors(list(tr) + list(te)))
-        x = center_normalize(x)
-        return intertwine_split(x, y, i, ps, seeds, y.unique())
->>>>>>> 31f24dda
+        x, y, i = intertwine_labels(*dataset_to_tensors(list(tr) + list(te)))
+        x = center_normalize(x)
+        return intertwine_split(x, y, i, ps, seeds, y.unique())
 
     if dataset == "cifar_catdog":
         tr = [(x, y) for x, y in torchvision.datasets.CIFAR10('~/.torchvision/datasets/CIFAR10', train=True, download=True, transform=transform) if y in [3, 5]]
         te = [(x, y) for x, y in torchvision.datasets.CIFAR10('~/.torchvision/datasets/CIFAR10', train=False, transform=transform) if y in [3, 5]]
-<<<<<<< HEAD
-        x, y, i = dataset_to_tensors(list(tr) + list(te))
-        x = center_normalize(x)
-        return random_split(x, y, i, ps, seeds, y.unique())
-=======
-        x, y, i = intertwine_labels(*dataset_to_tensors(list(tr) + list(te)))
-        x = center_normalize(x)
-        return intertwine_split(x, y, i, ps, seeds, y.unique())
->>>>>>> 31f24dda
+        x, y, i = intertwine_labels(*dataset_to_tensors(list(tr) + list(te)))
+        x = center_normalize(x)
+        return intertwine_split(x, y, i, ps, seeds, y.unique())
 
     if dataset == "cifar_shipbird":
         tr = [(x, y) for x, y in torchvision.datasets.CIFAR10('~/.torchvision/datasets/CIFAR10', train=True, download=True, transform=transform) if y in [8, 2]]
         te = [(x, y) for x, y in torchvision.datasets.CIFAR10('~/.torchvision/datasets/CIFAR10', train=False, transform=transform) if y in [8, 2]]
-<<<<<<< HEAD
-        x, y, i = dataset_to_tensors(list(tr) + list(te))
-        x = center_normalize(x)
-        return random_split(x, y, i, ps, seeds, y.unique())
-=======
-        x, y, i = intertwine_labels(*dataset_to_tensors(list(tr) + list(te)))
-        x = center_normalize(x)
-        return intertwine_split(x, y, i, ps, seeds, y.unique())
->>>>>>> 31f24dda
+        x, y, i = intertwine_labels(*dataset_to_tensors(list(tr) + list(te)))
+        x = center_normalize(x)
+        return intertwine_split(x, y, i, ps, seeds, y.unique())
 
     if dataset == "cifar_catplane":
         tr = [(x, y) for x, y in torchvision.datasets.CIFAR10('~/.torchvision/datasets/CIFAR10', train=True, download=True, transform=transform) if y in [3, 0]]
         te = [(x, y) for x, y in torchvision.datasets.CIFAR10('~/.torchvision/datasets/CIFAR10', train=False, transform=transform) if y in [3, 0]]
-<<<<<<< HEAD
-        x, y, i = dataset_to_tensors(list(tr) + list(te))
-        x = center_normalize(x)
-        return random_split(x, y, i, ps, seeds, y.unique())
-=======
-        x, y, i = intertwine_labels(*dataset_to_tensors(list(tr) + list(te)))
-        x = center_normalize(x)
-        return intertwine_split(x, y, i, ps, seeds, y.unique())
->>>>>>> 31f24dda
+        x, y, i = intertwine_labels(*dataset_to_tensors(list(tr) + list(te)))
+        x = center_normalize(x)
+        return intertwine_split(x, y, i, ps, seeds, y.unique())
 
     if dataset == "cifar_animal":
         tr = [(x, 0 if y in [0, 1, 8, 9] else 1) for x, y in torchvision.datasets.CIFAR10('~/.torchvision/datasets/CIFAR10', train=True, download=True, transform=transform)]
         te = [(x, 0 if y in [0, 1, 8, 9] else 1) for x, y in torchvision.datasets.CIFAR10('~/.torchvision/datasets/CIFAR10', train=False, transform=transform)]
-<<<<<<< HEAD
-        x, y, i = dataset_to_tensors(list(tr) + list(te))
-        x = center_normalize(x)
-        return random_split(x, y, i, ps, seeds, y.unique())
-
-    if dataset == "catdog":
-        tr = torchvision.datasets.ImageFolder('~/.torchvision/datasets/catdog', transform=transform)
-        x, y, i = dataset_to_tensors(list(tr))
-        x = center_normalize(x)
-        return random_split(x, y, i, ps, seeds, y.unique())
-
-    if dataset in ['stripe', 'sphere', 'cylinder', 'xnor']:
-        out = []
-        s = 0
-        for p, seed in zip(ps, seeds):
-            torch.manual_seed(seed + s)
-            s += 1
-
-            x = torch.randn(2 * p, d, dtype=torch.float64)
-            if stretching:
-                x = stretch(x, range(d//2, d), stretching)
-
-            if dataset == 'stripe':
-                y = (x[:, 0] > -0.3) * (x[:, 0] < 1.18549)
-            if dataset == 'sphere':
-                r = x.norm(dim=1)
-                y = (r > d ** 0.5)
-            if dataset == 'cylinder':
-                dsph = d//2
-                r = x[:,:dsph].norm(dim=1)
-                y = (r > dsph ** 0.5)
-            if dataset == 'xnor':
-                threshold_x = 0.0
-                threshold_y = 0.0
-                y = (x[:, 0] > threshold_x) * (x[:, 1] > threshold_y) + (x[:, 0] < threshold_x) * (x[:, 1] < threshold_y)
-            y = 2 * y - 1
-            tr = [(x, y.item()) for x, y in zip(x, y)]
-            x, y, _ = dataset_to_tensors(tr)
-            out += [(x[:p], y[:p], torch.full_like(y, -1))]
-        return out
-
-    if dataset == 'sphere_grid':
-        assert d == 2, "Spherical grid is only implemented in 2D"
-        # import math
-        out = []
-        s = 0
-        for p, seed in zip(ps, seeds):
-            torch.manual_seed(seed + s)
-            s += 1
-
-            # check if params are given in parser
-            bins = 500 if params[0] is None else params[0]
-            theta_bins = 50 if params[1] is None else params[1]
-
-            r_bins = bins // theta_bins
-
-            n_per_box = p // bins
-
-            assert p % bins == 0, f"p needs to be multiple of {bins}, number of bins"
-            assert p % theta_bins == 0, f"p needs to be multiple of {theta_bins}, number of angular bins"
-
-            rgauss = inverf2(torch.arange(r_bins).double().div_(r_bins))
-            # cutting the last bin of the gaussian
-            rgauss = torch.cat((rgauss, torch.ones(1)*4.0))
-            rdiff = rgauss[1:] - rgauss[:-1]
-            x = torch.zeros(p, d)
-
-            for i in range(bins):
-                theta = (torch.rand(n_per_box) + (i % theta_bins)) / theta_bins * 2 * math.pi
-                r = torch.rand(n_per_box) * rdiff[i // theta_bins] + rgauss[i // theta_bins]
-                x[i * n_per_box:(i + 1) * n_per_box, 0] = r.mul(theta.cos())
-                x[i * n_per_box:(i + 1) * n_per_box, 1] = r.mul(theta.sin())
-
-            r = x.norm(dim=1)
-            y = 2 * (r > rgauss[len(rgauss) // 2]) - 1
-            tr = [(x, y.item()) for x, y in zip(x, y)]
-            x, y, _ = dataset_to_tensors(tr)
-            out += [(x, y, torch.full_like(y, -1))]
-        return out
-
-    if dataset == 'signal_1d':
-        out = []
-        s = 0
-        for p, seed in zip(ps, seeds):
-            torch.manual_seed(seed + s)
-            s += 1
-
-            n0 = 2 if params[0] is None else params[0]
-            C0 = .64 if params[1] is None else params[1]
-
-            x = torch.zeros(p, d)
-            y = torch.zeros(p)
-            c = torch.randn(p, 2, n0)
-
-            psi = torch.linspace(0, math.pi, d).cos().reshape(1, 1, -1) / d
-
-            for pi in range(p):
-                for k in range(n0):
-                    x[pi] += c[pi, 0, k] * torch.linspace(0, (k + 1) * math.pi, d).cos() + \
-                             c[pi, 1, k] * torch.linspace(0, (k + 1) * math.pi, d).sin()
-
-                y[pi] += F.conv1d(torch.cat((x[pi], x[pi, :-1]), dim=0).reshape(1, 1, -1), psi).max(dim=2).values[0].item() - C0
-
-            y = 2 * (y > 0) - 1
-            tr = [(x, y.item()) for x, y in zip(x, y)]
-            x, y, _ = dataset_to_tensors(tr)
-            out += [(x[:p], y[:p], torch.full_like(y, -1))]
-        return out
-
-
-
-
-    raise ValueError("unknown dataset")
-=======
         x, y, i = intertwine_labels(*dataset_to_tensors(list(tr) + list(te)))
         x = center_normalize(x)
         return intertwine_split(x, y, i, ps, seeds, y.unique())
@@ -357,11 +180,20 @@
         s += seed + 1
         torch.manual_seed(s)
         x = torch.randn(p, d, dtype=torch.float64)
+
+        if stretching:
+            ds = d // 2 if params[0] is None else params[1]
+            x = stretch(x, range(ds, d), stretching)
+
         if dataset == 'stripe':
             y = (x[:, 0] > -0.3) * (x[:, 0] < 1.18549)
         if dataset == 'sphere':
             r = x.norm(dim=1)
             y = (r**2 > d - 2 / 3)
+        if dataset == 'cylinder':
+            dsph = d // 2 if params[0] is None else params[0]
+            r = x[:, :dsph].norm(dim=1)
+            y = (r**2 > dsph  - 2 / 3)
         if dataset == 'cube':
             a = scipy.special.erfinv(0.5**(1 / d)) * 2**0.5
             y = (x.abs() < a).all(1)
@@ -371,19 +203,56 @@
             y = (x[:, 0] > 0) * (x[:, 1] > 0)
         if dataset == 'andD':  # multi-dimensional AND logic gate (all d dimensions are relevant)
             y = (x > 0).all(1)
+        if dataset == 'sphere_grid':
+            assert d == 2, "Spherical grid is only implemented in 2D"
+
+            bins = 500 if params[0] is None else params[0]
+            theta_bins = 50 if params[1] is None else params[1]
+            assert p % bins == 0, f"p needs to be multiple of {bins}, number of bins"
+            assert p % theta_bins == 0, f"p needs to be multiple of {theta_bins}, number of angular bins"
+            r_bins = bins // theta_bins
+            ppc = p // bins # points per cell
+
+            r_spacing = inverf2(torch.arange(r_bins).double().div_(r_bins))
+            # cutting the last bin of the gaussian which would go to infinity
+            infty = 4.0
+            r_spacing = torch.cat((r_spacing, torch.ones(1) * infty))
+
+            r_diff = r_spacing[1:] - r_spacing[:-1]
+            x = torch.zeros(p, d)
+
+            for i in range(bins):
+                theta = (torch.rand(ppc) + (i % theta_bins)) / theta_bins * 2 * math.pi
+                r = torch.rand(ppc) * r_diff[i // theta_bins] + r_spacing[i // theta_bins]
+                x[i * ppc:(i + 1) * ppc, 0] = r.mul(theta.cos())
+                x[i * ppc:(i + 1) * ppc, 1] = r.mul(theta.sin())
+            r = x.norm(dim=1)
+            y = 2 * (r > r_spacing[len(r_spacing) // 2]) - 1
+
+            if dataset == 'signal_1d':
+                n0 = 2 if params[0] is None else params[0]
+                C0 = .64 if params[1] is None else params[1]
+
+                x = torch.zeros(p, d)
+                y = torch.zeros(p)
+                c = torch.randn(p, 2, n0)
+
+                psi = torch.linspace(0, math.pi, d).cos().reshape(1, 1, -1) / d
+
+                for pi in range(p):
+                    for k in range(n0):
+                        x[pi] += c[pi, 0, k] * torch.linspace(0, (k + 1) * math.pi, d).cos() + \
+                                 c[pi, 1, k] * torch.linspace(0, (k + 1) * math.pi, d).sin()
+                    y[pi] += F.conv1d(torch.cat((x[pi], x[pi, :-1]), dim=0).reshape(1, 1, -1), psi).max(dim=2).values[0].item() - C0
+                y = 2 * (y > 0) - 1
+
         y = y.to(dtype=torch.long)
         out += [(x, y, None)]
     return out
->>>>>>> 31f24dda
 
 
 def dataset_to_tensors(dataset):
     dataset = [(x.type(torch.float64), int(y), i) for i, (x, y) in enumerate(dataset)]
-<<<<<<< HEAD
-    classes = sorted({y for x, y, i in dataset})
-
-    sets = [[(x, y, i) for x, y, i in dataset if y == z] for z in classes]
-=======
     x = torch.stack([x for x, y, i in dataset])
     y = torch.tensor([y for x, y, i in dataset], dtype=torch.long)
     i = torch.tensor([i for x, y, i in dataset], dtype=torch.long)
@@ -395,7 +264,6 @@
     sets = [(x[y == z], y[y == z], i[y == z]) for z in classes]
 
     del x, y, i
->>>>>>> 31f24dda
 
     sets = [
         (x[rp], y[rp], i[rp])
@@ -403,17 +271,9 @@
         ((x, y, i, torch.randperm(len(x))) for x, y, i in sets)
     ]
 
-<<<<<<< HEAD
-    dataset = list(chain(*zip(*sets)))
-
-    x = torch.stack([x for x, y, i in dataset])
-    y = torch.tensor([y for x, y, i in dataset], dtype=torch.long)
-    i = torch.tensor([i for x, y, i in dataset], dtype=torch.long)
-=======
     x = torch.stack(list(chain(*zip(*(x for x, y, i in sets)))))
     y = torch.stack(list(chain(*zip(*(y for x, y, i in sets)))))
     i = torch.stack(list(chain(*zip(*(i for x, y, i in sets)))))
->>>>>>> 31f24dda
     return x, y, i
 
 
@@ -423,11 +283,7 @@
     return x
 
 
-<<<<<<< HEAD
-def random_split(x, y, i, ps, seeds, classes):
-=======
 def intertwine_split(x, y, i, ps, seeds, classes):
->>>>>>> 31f24dda
     assert len(ps) == len(seeds)
 
     if len(ps) == 0:
@@ -456,8 +312,4 @@
     i = torch.stack(list(chain(*zip(*ii))))
 
     assert len(x) >= p
-<<<<<<< HEAD
-    return [(x[:p], y[:p], i[:p])] + random_split(x[p:], y[p:], i[p:], ps, seeds, classes)
-=======
-    return [(x[:p], y[:p], i[:p])] + intertwine_split(x[p:], y[p:], i[p:], ps, seeds, classes)
->>>>>>> 31f24dda
+    return [(x[:p], y[:p], i[:p])] + intertwine_split(x[p:], y[p:], i[p:], ps, seeds, classes)