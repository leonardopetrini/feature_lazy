--- conflicted
+++ resolved
@@ -221,7 +221,6 @@
 
         if dataset == 'signal_1d':
             n0 = int(params[0])
-<<<<<<< HEAD
             C0 = n0 * inverf2(1/2)
             r = torch.linspace(0, 2*math.pi, d).reshape(-1, 1).repeat(1, p)
             x = torch.zeros(p, d)
@@ -232,18 +231,6 @@
             for k in range(1, n0+1):
                 x += (a[:, k-1].mul((k * r).cos()) + b[:, k-1].mul((k * r).sin())).T
             y = 2 / d * F.conv1d(torch.cat((x, x[:, :-1]), dim=1).reshape(p, 1, -1), psi).max(dim=2).values.reshape(-1) - C0 > 0
-=======
-            C0 = n0 * inverf2(1 / 2)
-            r = torch.linspace(0, 2 * math.pi, d).reshape(-1, 1).repeat(1, p)
-            x = torch.randn(p, d)
-            a = torch.randn(p, n0)
-            b = torch.randn(p, n0)
-            # pattern psi: cos(r)
-            psi = r[:, 0].cos().reshape(1, 1, -1) / d
-            for k in range(1, n0 + 1):
-                x += (a[:, k - 1].mul((k * r).cos()) + b[:, k - 1].mul((k * r).sin())).T
-            y = 2 * F.conv1d(torch.cat((x, x[:, :-1]), dim=1).reshape(p, 1, -1), psi).max(dim=2).values.reshape(-1) - C0 > 0
->>>>>>> 75c08625
         y = y.to(dtype=torch.long)
         out += [(x, y, None)]
     return out
